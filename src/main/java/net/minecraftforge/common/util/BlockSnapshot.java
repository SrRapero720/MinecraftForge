package net.minecraftforge.common.util;

import java.io.Serializable;

import net.minecraft.block.state.IBlockState;
import net.minecraft.nbt.NBTTagCompound;
import net.minecraft.tileentity.TileEntity;
import net.minecraft.util.ResourceLocation;
import net.minecraft.util.math.BlockPos;
import net.minecraft.world.World;
import net.minecraftforge.common.DimensionManager;
import net.minecraftforge.fml.common.registry.GameRegistry;

/**
 * Represents a captured snapshot of a block which will not change
 * automatically.
 * <p>
 * Unlike Block, which only one object can exist per coordinate, BlockSnapshot
 * can exist multiple times for any given Block.
 */
@SuppressWarnings({"serial", "deprecation"})
public class BlockSnapshot implements Serializable
{
    private static final boolean DEBUG = Boolean.parseBoolean(System.getProperty("forge.debugBlockSnapshot", "false"));

    private final BlockPos pos;
    private final int dimId;
    private transient IBlockState replacedBlock;
    private int flag;
    private final NBTTagCompound nbt;
    private transient World world;
    private final ResourceLocation registryName;
    private final int meta;

    public BlockSnapshot(World world, BlockPos pos, IBlockState state)
    {
        this.setWorld(world);
        this.dimId = world.provider.getDimension();
        this.pos = pos;
        this.setReplacedBlock(state);
        this.registryName = state.getBlock().getRegistryName();
        this.meta = state.getBlock().getMetaFromState(state);
        this.setFlag(3);
        TileEntity te = world.getTileEntity(pos);
        if (te != null)
        {
            nbt = new NBTTagCompound();
            te.writeToNBT(getNbt());
        }
        else nbt = null;
        if (DEBUG)
        {
            System.out.printf("Created BlockSnapshot - [World: %s ][Location: %d,%d,%d ][Block: %s ][Meta: %d ]", world.getWorldInfo().getWorldName(), pos.getX(), pos.getY(), pos.getZ(), getRegistryName(), getMeta());
        }
    }

    public BlockSnapshot(World world, BlockPos pos, IBlockState state, NBTTagCompound nbt)
    {
        this.setWorld(world);
        this.dimId = world.provider.getDimension();
        this.pos = pos.toImmutable();
        this.setReplacedBlock(state);
        this.registryName = state.getBlock().getRegistryName();
        this.meta = state.getBlock().getMetaFromState(state);
        this.setFlag(3);
        this.nbt = nbt;
        if (DEBUG)
        {
            System.out.printf("Created BlockSnapshot - [World: %s ][Location: %d,%d,%d ][Block: %s ][Meta: %d ]", world.getWorldInfo().getWorldName(), pos.getX(), pos.getY(), pos.getZ(), getRegistryName(), getMeta());
        }
    }

    public BlockSnapshot(World world, BlockPos pos, IBlockState state, int flag)
    {
        this(world, pos, state);
        this.setFlag(flag);
    }

    /**
     * Raw constructor designed for serialization usages.
     */
    public BlockSnapshot(int dimension, BlockPos pos, String modId, String blockName, int meta, int flag, NBTTagCompound nbt)
    {
        this.dimId = dimension;
        this.pos = pos.toImmutable();
        this.setFlag(flag);
        this.registryName = new ResourceLocation(modId, blockName);
        this.meta = meta;
        this.nbt = nbt;
    }

    public static BlockSnapshot getBlockSnapshot(World world, BlockPos pos)
    {
        return new BlockSnapshot(world, pos, world.getBlockState(pos));
    }

    public static BlockSnapshot getBlockSnapshot(World world, BlockPos pos, int flag)
    {
        return new BlockSnapshot(world, pos, world.getBlockState(pos), flag);
    }

    public static BlockSnapshot readFromNBT(NBTTagCompound tag)
    {
        NBTTagCompound nbt = tag.getBoolean("hasTE") ? null : tag.getCompoundTag("tileEntity");

        return new BlockSnapshot(
                tag.getInteger("dimension"),
                new BlockPos(tag.getInteger("posX"), tag.getInteger("posY"), tag.getInteger("posZ")),
                tag.getString("blockMod"),
                tag.getString("blockName"),
                tag.getInteger("metadata"),
                tag.getInteger("flag"),
                nbt);
    }

    public IBlockState getCurrentBlock()
    {
        return getWorld().getBlockState(getPos());
    }

    public World getWorld()
    {
        if (this.world == null)
        {
            this.world = DimensionManager.getWorld(getDimId());
        }
        return this.world;
    }

    public IBlockState getReplacedBlock()
    {
        if (this.replacedBlock == null)
        {
            this.replacedBlock = GameRegistry.findBlock(this.getRegistryName().getResourceDomain(), this.getRegistryName().getResourcePath()).getStateFromMeta(getMeta());
        }
        return this.replacedBlock;
    }

    public TileEntity getTileEntity()
    {
        if (getNbt() != null)
            return TileEntity.createTileEntity(getWorld().getMinecraftServer(), getNbt());
        else return null;
    }

    public boolean restore()
    {
        return restore(false);
    }

    public boolean restore(boolean force)
    {
        return restore(force, true);
    }

    public boolean restore(boolean force, boolean applyPhysics)
    {
        IBlockState current = getCurrentBlock();
        IBlockState replaced = getReplacedBlock();
        if (current.getBlock() != replaced.getBlock() || current.getBlock().getMetaFromState(current) != replaced.getBlock().getMetaFromState(replaced))
        {
            if (force)
            {
                getWorld().setBlockState(getPos(), replaced, applyPhysics ? 3 : 2);
            }
            else
            {
                return false;
            }
        }

        getWorld().setBlockState(getPos(), replaced, applyPhysics ? 3 : 2);
        getWorld().notifyBlockUpdate(getPos(), current, replaced, applyPhysics ? 3 : 2);
        TileEntity te = null;
        if (getNbt() != null)
        {
            te = getWorld().getTileEntity(getPos());
            if (te != null)
            {
<<<<<<< HEAD
                te.readFromNBT(nbt);
=======
                te.readFromNBT(getNbt());
>>>>>>> 3177d555
                te.markDirty();
            }
        }

        if (DEBUG)
        {
            System.out.printf("Restored BlockSnapshot with data [World: %s ][Location: %d,%d,%d ][Meta: %d ][Block: %s ][TileEntity: %s ][force: %s ][applyPhysics: %s]", getWorld().getWorldInfo().getWorldName(), getPos().getX(), getPos().getY(), getPos().getZ(), replaced.getBlock().getMetaFromState(replaced), replaced.getBlock().delegate.name(), te, force, applyPhysics);
        }
        return true;
    }

    public boolean restoreToLocation(World world, BlockPos pos, boolean force, boolean applyPhysics)
    {
        IBlockState current = getCurrentBlock();
        IBlockState replaced = getReplacedBlock();
        if (current.getBlock() != replaced.getBlock() || current.getBlock().getMetaFromState(current) != replaced.getBlock().getMetaFromState(replaced))
        {
            if (force)
            {
                world.setBlockState(pos, replaced, applyPhysics ? 3 : 2);
            }
            else
            {
                return false;
            }
        }

        world.setBlockState(pos, replaced, applyPhysics ? 3 : 2);
        world.notifyBlockUpdate(pos, current, replaced, applyPhysics ? 3 : 2);
        TileEntity te = null;
        if (getNbt() != null)
        {
            te = world.getTileEntity(pos);
            if (te != null)
            {
<<<<<<< HEAD
                te.readFromNBT(nbt);
=======
                te.readFromNBT(getNbt());
>>>>>>> 3177d555
                te.markDirty();
            }
        }

        if (DEBUG)
        {
            System.out.printf("Restored BlockSnapshot with data [World: %s ][Location: %d,%d,%d ][Meta: %d ][Block: %s ][TileEntity: %s ][force: %s ][applyPhysics: %s]", world.getWorldInfo().getWorldName(), pos.getX(), pos.getY(), pos.getZ(), replaced.getBlock().getMetaFromState(replaced), replaced.getBlock().delegate.name(), te, force, applyPhysics);
        }
        return true;
    }

    public void writeToNBT(NBTTagCompound compound)
    {
        compound.setString("blockMod", getRegistryName().getResourceDomain());
        compound.setString("blockName", getRegistryName().getResourcePath());
        compound.setInteger("posX", getPos().getX());
        compound.setInteger("posY", getPos().getY());
        compound.setInteger("posZ", getPos().getZ());
        compound.setInteger("flag", getFlag());
        compound.setInteger("dimension", getDimId());
        compound.setInteger("metadata", getMeta());

        compound.setBoolean("hasTE", getNbt() != null);

        if (getNbt() != null)
        {
            compound.setTag("tileEntity", getNbt());
        }
    }

    @Override
    public boolean equals(Object obj)
    {
        if (obj == null)
        {
            return false;
        }
        if (getClass() != obj.getClass())
        {
            return false;
        }
        final BlockSnapshot other = (BlockSnapshot) obj;
        if (!this.getPos().equals(other.getPos()))
        {
            return false;
        }
        if (this.getMeta() != other.getMeta())
        {
            return false;
        }
        if (this.getDimId() != other.getDimId())
        {
            return false;
        }
        if (this.getNbt() != other.getNbt() && (this.getNbt() == null || !this.getNbt().equals(other.getNbt())))
        {
            return false;
        }
        if (this.getWorld() != other.getWorld() && (this.getWorld() == null || !this.getWorld().equals(other.getWorld())))
        {
            return false;
        }
        if (this.getRegistryName() != other.getRegistryName() && (this.getRegistryName() == null || !this.getRegistryName().equals(other.getRegistryName())))
        {
            return false;
        }
        return true;
    }

    @Override
    public int hashCode()
    {
        int hash = 7;
        hash = 73 * hash + this.getPos().getX();
        hash = 73 * hash + this.getPos().getY();
        hash = 73 * hash + this.getPos().getZ();
        hash = 73 * hash + this.getMeta();
        hash = 73 * hash + this.getDimId();
        hash = 73 * hash + (this.getNbt() != null ? this.getNbt().hashCode() : 0);
        hash = 73 * hash + (this.getWorld() != null ? this.getWorld().hashCode() : 0);
        hash = 73 * hash + (this.getRegistryName() != null ? this.getRegistryName().hashCode() : 0);
        return hash;
    }

    public BlockPos getPos() { return pos; }
    public int getDimId() { return dimId; }
    public void setReplacedBlock(IBlockState replacedBlock) { this.replacedBlock = replacedBlock; }
    public int getFlag() { return flag; }
    public void setFlag(int flag) { this.flag = flag; }
    public NBTTagCompound getNbt() { return nbt; }
    public void setWorld(World world) { this.world = world; }
    public ResourceLocation getRegistryName() { return registryName; }
    public int getMeta() { return meta; }
}<|MERGE_RESOLUTION|>--- conflicted
+++ resolved
@@ -177,11 +177,7 @@
             te = getWorld().getTileEntity(getPos());
             if (te != null)
             {
-<<<<<<< HEAD
-                te.readFromNBT(nbt);
-=======
                 te.readFromNBT(getNbt());
->>>>>>> 3177d555
                 te.markDirty();
             }
         }
@@ -217,11 +213,7 @@
             te = world.getTileEntity(pos);
             if (te != null)
             {
-<<<<<<< HEAD
-                te.readFromNBT(nbt);
-=======
                 te.readFromNBT(getNbt());
->>>>>>> 3177d555
                 te.markDirty();
             }
         }
