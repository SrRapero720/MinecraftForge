package net.minecraftforge.event.brewing;

<<<<<<< HEAD
import cpw.mods.fml.common.eventhandler.Cancelable;
import cpw.mods.fml.common.eventhandler.Event;
=======
import net.minecraftforge.fml.common.eventhandler.Event;
>>>>>>> ab39b7e4
import net.minecraft.item.ItemStack;

/**
 * PotionBrewedEvent is fired when a potion is brewed in the brewing stand.
 * <br>
 * The event is fired during the TileEntityBrewingStand#brewPotions() method invocation.<br>
 * <br>
 * {@link #brewingStacks} contains the itemstack array from the TileEntityBrewer holding all items in Brewer.<br>
 * <br>
 * This event is not {@link Cancelable}.<br>
 * <br>
 * This event does not have a result. {@link HasResult}<br>
 * <br>
 * This event is fired on the {@link MinecraftForge#EVENT_BUS}.<br>
 **/
<<<<<<< HEAD
@Deprecated //Remove in 1.8.1
=======
@Deprecated
>>>>>>> ab39b7e4
public class PotionBrewedEvent extends PotionBrewEvent
{
    /**
     * The brewing stacks in the brewing stand.  Each index has the possibility to be null, so make sure you check.
     * Changing this array to another one has no effect.
     */
    @Deprecated
    public ItemStack[] brewingStacks;
    public PotionBrewedEvent(ItemStack[] brewingStacks)
    {
        super(brewingStacks);
        this.brewingStacks = brewingStacks;
    }
}<|MERGE_RESOLUTION|>--- conflicted
+++ resolved
@@ -1,11 +1,6 @@
 package net.minecraftforge.event.brewing;
 
-<<<<<<< HEAD
-import cpw.mods.fml.common.eventhandler.Cancelable;
-import cpw.mods.fml.common.eventhandler.Event;
-=======
 import net.minecraftforge.fml.common.eventhandler.Event;
->>>>>>> ab39b7e4
 import net.minecraft.item.ItemStack;
 
 /**
@@ -21,11 +16,7 @@
  * <br>
  * This event is fired on the {@link MinecraftForge#EVENT_BUS}.<br>
  **/
-<<<<<<< HEAD
-@Deprecated //Remove in 1.8.1
-=======
 @Deprecated
->>>>>>> ab39b7e4
 public class PotionBrewedEvent extends PotionBrewEvent
 {
     /**
