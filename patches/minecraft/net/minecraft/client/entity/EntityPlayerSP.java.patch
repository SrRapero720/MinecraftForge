--- ../src-base/minecraft/net/minecraft/client/entity/EntityPlayerSP.java
+++ ../src-work/minecraft/net/minecraft/client/entity/EntityPlayerSP.java
@@ -400,6 +400,15 @@
         this.field_71159_c.field_71456_v.func_146158_b().func_146227_a(p_146105_1_);
     }
 
+    private boolean isHeadspaceFree(BlockPos pos, int height)
+    {
+        for (int y = 0; y < height; y++)
+        {
+            if (!func_175162_d(pos.func_177982_a(0, y, 0))) return false;
+        }
+        return true;
+    }
+
     protected boolean func_145771_j(double p_145771_1_, double p_145771_3_, double p_145771_5_)
     {
         if (this.field_70145_X)
@@ -412,30 +421,34 @@
             double d0 = p_145771_1_ - (double)blockpos.func_177958_n();
             double d1 = p_145771_5_ - (double)blockpos.func_177952_p();
 
-            if (!this.func_175162_d(blockpos))
+            int entHeight = Math.max((int)Math.ceil(this.field_70131_O), 1);
+
+            boolean inTranslucentBlock = !this.isHeadspaceFree(blockpos, entHeight);
+
+            if (inTranslucentBlock)
             {
                 int i = -1;
                 double d2 = 9999.0D;
 
-                if (this.func_175162_d(blockpos.func_177976_e()) && d0 < d2)
+                if (this.isHeadspaceFree(blockpos.func_177976_e(), entHeight) && d0 < d2)
                 {
                     d2 = d0;
                     i = 0;
                 }
 
-                if (this.func_175162_d(blockpos.func_177974_f()) && 1.0D - d0 < d2)
+                if (this.isHeadspaceFree(blockpos.func_177974_f(), entHeight) && 1.0D - d0 < d2)
                 {
                     d2 = 1.0D - d0;
                     i = 1;
                 }
 
-                if (this.func_175162_d(blockpos.func_177978_c()) && d1 < d2)
+                if (this.isHeadspaceFree(blockpos.func_177978_c(), entHeight) && d1 < d2)
                 {
                     d2 = d1;
                     i = 4;
                 }
 
-                if (this.func_175162_d(blockpos.func_177968_d()) && 1.0D - d1 < d2)
+                if (this.isHeadspaceFree(blockpos.func_177968_d(), entHeight) && 1.0D - d1 < d2)
                 {
                     d2 = 1.0D - d1;
                     i = 5;
<<<<<<< HEAD
@@ -415,7 +428,7 @@
 
     private boolean func_175162_d(BlockPos p_175162_1_)
     {
-        return !this.field_70170_p.func_180495_p(p_175162_1_).func_177230_c().func_149721_r() && !this.field_70170_p.func_180495_p(p_175162_1_.func_177984_a()).func_177230_c().func_149721_r();
+        return !this.field_70170_p.func_180495_p(p_175162_1_).func_177230_c().func_149721_r();
     }
 
     public void func_70031_b(boolean p_70031_1_)
@@ -448,6 +461,12 @@
=======
@@ -470,7 +483,7 @@
>>>>>>> 3177d555
 
     private boolean func_175162_d(BlockPos p_175162_1_)
     {
-        return !this.field_70170_p.func_180495_p(p_175162_1_).func_185915_l() && !this.field_70170_p.func_180495_p(p_175162_1_.func_177984_a()).func_185915_l();
+        return !this.field_70170_p.func_180495_p(p_175162_1_).func_185915_l();
     }
 
     public void func_70031_b(boolean p_70031_1_)
@@ -515,7 +528,13 @@
 
     public void func_184185_a(SoundEvent p_184185_1_, float p_184185_2_, float p_184185_3_)
     {
-        this.field_70170_p.func_184134_a(this.field_70165_t, this.field_70163_u, this.field_70161_v, p_184185_1_, this.func_184176_by(), p_184185_2_, p_184185_3_, false);
+        net.minecraftforge.event.entity.PlaySoundAtEntityEvent event = net.minecraftforge.event.ForgeEventFactory.onPlaySoundAtEntity(this, p_184185_1_, this.func_184176_by(), p_184185_2_, p_184185_3_);
+        if (event.isCanceled() || event.getSound() == null) return;
+        p_184185_1_ = event.getSound();
+        p_184185_2_ = event.getVolume();
+        p_184185_3_ = event.getPitch();
+
+        this.field_70170_p.func_184134_a(this.field_70165_t, this.field_70163_u, this.field_70161_v, p_184185_1_, event.getCategory(), p_184185_2_, p_184185_3_, false);
     }
 
     public boolean func_70613_aW()<|MERGE_RESOLUTION|>--- conflicted
+++ resolved
@@ -56,20 +56,7 @@
                  {
                      d2 = 1.0D - d1;
                      i = 5;
-<<<<<<< HEAD
-@@ -415,7 +428,7 @@
- 
-     private boolean func_175162_d(BlockPos p_175162_1_)
-     {
--        return !this.field_70170_p.func_180495_p(p_175162_1_).func_177230_c().func_149721_r() && !this.field_70170_p.func_180495_p(p_175162_1_.func_177984_a()).func_177230_c().func_149721_r();
-+        return !this.field_70170_p.func_180495_p(p_175162_1_).func_177230_c().func_149721_r();
-     }
- 
-     public void func_70031_b(boolean p_70031_1_)
-@@ -448,6 +461,12 @@
-=======
 @@ -470,7 +483,7 @@
->>>>>>> 3177d555
  
      private boolean func_175162_d(BlockPos p_175162_1_)
      {
