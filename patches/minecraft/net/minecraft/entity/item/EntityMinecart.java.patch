--- conflicted
+++ resolved
@@ -191,29 +191,7 @@
              double d15 = Math.sqrt(this.field_70159_w * this.field_70159_w + this.field_70179_y * this.field_70179_y);
  
              if (d15 > 0.01D)
-<<<<<<< HEAD
-@@ -654,7 +679,7 @@
- 
-         if (BlockRailBase.func_176563_d(iblockstate))
-         {
--            BlockRailBase.EnumRailDirection blockrailbase$enumraildirection = (BlockRailBase.EnumRailDirection)iblockstate.func_177229_b(((BlockRailBase)iblockstate.func_177230_c()).func_176560_l());
-+            BlockRailBase.EnumRailDirection blockrailbase$enumraildirection = ((BlockRailBase)iblockstate.func_177230_c()).getRailDirection(field_70170_p, new BlockPos(i, j, k), iblockstate, this);
-             p_70495_3_ = (double)j;
- 
-             if (blockrailbase$enumraildirection.func_177018_c())
-@@ -703,7 +728,7 @@
- 
-         if (BlockRailBase.func_176563_d(iblockstate))
-         {
--            BlockRailBase.EnumRailDirection blockrailbase$enumraildirection = (BlockRailBase.EnumRailDirection)iblockstate.func_177229_b(((BlockRailBase)iblockstate.func_177230_c()).func_176560_l());
-+            BlockRailBase.EnumRailDirection blockrailbase$enumraildirection = ((BlockRailBase)iblockstate.func_177230_c()).getRailDirection(field_70170_p, new BlockPos(i, j, k), iblockstate, this);
-             int[][] aint = field_70500_g[blockrailbase$enumraildirection.func_177015_a()];
-             double d0 = 0.0D;
-             double d1 = (double)i + 0.5D + (double)aint[0][0] * 0.5D;
-@@ -817,13 +842,20 @@
-=======
 @@ -795,13 +820,19 @@
->>>>>>> 3177d555
  
      public void func_70108_f(Entity p_70108_1_)
      {
