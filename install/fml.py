--- conflicted
+++ resolved
@@ -682,11 +682,8 @@
     print 'Copying FML conf'
     shutil.copytree(fml_conf, mcp_conf)
     
-<<<<<<< HEAD
-=======
     gen_renamed_conf(mcp_dir, fml_dir)
     
->>>>>>> 70554d6a
     #update workspace
     if not os.path.isfile(os.path.join(fml_dir, 'fmlbuild.properties-sample')):
         mcp_eclipse = os.path.join(mcp_dir, 'eclipse')
