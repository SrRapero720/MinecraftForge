--- conflicted
+++ resolved
@@ -25,11 +25,8 @@
         TEXT,
         HEALTHMOUNT,
         JUMPBAR,
-<<<<<<< HEAD
+        CHAT,
         PLAYER_LIST
-=======
-        CHAT
->>>>>>> cba1de12
     }
 
     public final float partialTicks;
